(ns remongo.mongo
  "Wrapper and utilities for dealing with MongoDB, including in the context of Reframe"
  (:require
    [clojure.set :as set]
    [clojure.string :as string]
    [cljs.core.async :as async :refer [go <!]]
    [cljs.core.async.interop :refer-macros [<p!]]
    [taoensso.timbre :as timbre]
    ["realm-web" :as realm]
    [remongo.utils :as utils :refer [dissoc-in vconj]]))

(def REALM-APP (atom nil))
(def REALM-CRED (atom nil))
(def REALM-MONGO-CLIENT (atom nil))
(def ID-KEYS [:_id :id "_id" "id"])

;; The sync cache will map sync structure + layer index to a cache
(def REALM-SYNC-CACHE (atom nil))

(defn clear-cache
  "Clear all layer caches for given sync info"
  [sync-info]
  (swap! REALM-SYNC-CACHE dissoc sync-info))

(defn update-layer-cache
  "Update sync cache specific for the given layer"
  [sync-info layer-index data]
  (swap! REALM-SYNC-CACHE assoc-in [sync-info layer-index] data))

(defn get-layer-cache
  "Get the layer cache"
  [sync-info layer-index]
  (get-in @REALM-SYNC-CACHE [sync-info layer-index]))

(defn get-id
  "Get ID of the document, if any, as a string"
  [doc & {:keys [ensure-obj] :or {ensure-obj false}}]
  (when-let [id-obj (some (partial get doc) ID-KEYS)]
    (let [id-obj' (str id-obj)
          id-obj'' (when ensure-obj (re-matches #"^[A-Fa-f\d]{24}$" id-obj'))
          id-obj''' (if (and ensure-obj id-obj'') {"$oid" id-obj''} id-obj')]
      id-obj''')))

(defn remove-id
  "Remove ID from the document"
  [doc]
  (dissoc doc :_id :id "_id" "id"))

(defn extract-layer-diff
  "Get the difference from the existing cache for a layer, as a three keyed structure, :insert, :update and :delete"
  [sync-info layer-index data-clj]
  ;; We do handle documents without ID:s, by assuming they are new
  ;; TODO: return the new documents with the proper ID's filled in, along with the reduced Reframe DB
  (let [data (utils/stringify data-clj)
        id-docs (filter get-id data)
        no-id-docs (remove get-id data)
        _ (when (not-empty no-id-docs) (timbre/debug "no-id-docs with string data keys " (map #(get % "_id") data)))
        _ (when (not-empty no-id-docs) (timbre/debug "no-id-docs with layer-index " layer-index))
        _ (when (not-empty no-id-docs) (timbre/debug "no-id-docs are " no-id-docs))
        old-data (get-layer-cache sync-info layer-index)
        old-ids-objects (into {} (map (fn [doc] [(get-id doc) (get doc "_id")]) old-data))
        old-ids (set (keys old-ids-objects))
        current-ids (set (map get-id id-docs))
        inserted-ids (set/difference current-ids old-ids)
        deleted-ids (set/difference old-ids current-ids)
        surviving-ids (set/intersection old-ids current-ids)
        inserted-docs (filter (comp inserted-ids get-id) data)
        ;; And we add all documents that don't already have an ID
        inserted-docs' (concat inserted-docs no-id-docs)
        deleted-docs (filter (comp deleted-ids get-id) old-data)
        ;; We need to check which of the surviving documents that really changed
        new-docs (filter (comp surviving-ids get-id) data)
        old-docs (filter (comp surviving-ids get-id) old-data)
        old-map (into {} (map (juxt get-id identity) old-docs))
        updated-docs (remove (fn [doc] (let [old-doc (old-map (get-id doc))] (= (remove-id doc) (remove-id old-doc)))) new-docs)
        updated-docs' (map #(update % "_id" old-ids-objects) updated-docs)
        updated-ids (map get-id updated-docs)
        diff {:insert inserted-docs' :delete deleted-docs :update updated-docs'}]
    (timbre/info "old-ids = \n" old-ids)
    (timbre/info "current-ids = \n" current-ids)
    (timbre/info "inserted-ids = \n" inserted-ids)
    (timbre/info "deleted-ids = \n" deleted-ids)
    (timbre/info "updated-ids = \n" updated-ids)
    (timbre/info "extract-layer-diff of layer" layer-index "with diff:\n" diff)
    diff))

(defn ^realm/User current-user
  "The currently logged in user, if any"
  []
  (.-currentUser ^realm/App @REALM-APP))

(defn <login
  "Login using default user, returning a channel returning either an ID or nil"
  []
  (timbre/info "About to get credentials")
  (let [^realm/App app @REALM-APP
        cred (.anonymous realm/Credentials)
        cred' (utils/string-object cred)]
    (timbre/info "Got credentials:" cred')
    (reset! REALM-CRED cred)
    (timbre/info "About to login")
    (go
      (try
        (let [user (<p! (.logIn app cred))]
          (timbre/info "Logged in with user " user " and ID: " (.-id (current-user)))
          user)
        (catch js/Error err
          (timbre/error "Login error: " err))))))

(defn init-app
  "Initialize the Realm app"
  [app-id]
  ;; Create a Realm app proxy
  (timbre/info "About to create Realm app")
  (let [^realm/App app (realm/App. (clj->js {:id app-id}))
        app' (utils/string-object app)]
    (timbre/info "Created Realm app: " app')
    (reset! REALM-APP app)))

;; Neeed to turn off inference temporarily, due to the 'mongoClient' not being found
(set! *warn-on-infer* false)

(defn mongo-collection
  "Get the MongoDB collection for the given name"
  [^js/String db-name ^js/String coll-name]
  (-> @REALM-MONGO-CLIENT
      (.db db-name)
      (.collection coll-name)))

(defn- make-false
  "Make anything falsey into false"
  [x]
  (or x false))

(defn <findOne
  "Find one MongoDB document, returning a channel to the result, with false being the value if not found"
  [db-name coll-name condition & {:keys [fields] :or {fields {}}}]
  ;; NOTE: we need to handle falsey values, and make sure it is indeed false, since
  ;; we can't put nil onto channels
  (go (-> (mongo-collection db-name coll-name) (.findOne (clj->js (or condition {}))
                                                         (clj->js (or fields {}))) (<p!) js->clj make-false)))

(defn <find
  "Find many MongoDB documents for given collection name and condition, returning a channel holding sequence"
  [db-name coll-name condition & {:keys [fields] :or {fields {}}}]
  (go (-> (mongo-collection db-name coll-name) (.find (clj->js (or condition {}))
                                                      (clj->js (or fields {}))) (<p!) js->clj make-false)))

(defn <insertMany
  "Insert many documents into a MongoDB collection, returning a channel of result"
  [db-name coll-name docs]
  (go
    ;; Realm Web SDK doesn't deal with insertion of empty collections
    (if (empty? docs)
      (do
        (timbre/warn "Trying to insert empty sequence into collection" coll-name)
        true)
      (-> (mongo-collection db-name coll-name) (.insertMany (clj->js docs)) (<p!) js->clj))))

(defn <delete
  "Delete one specific document"
  [db-name coll-name doc]
  (go (-> (mongo-collection db-name coll-name) (.deleteOne (clj->js {"_id" (get doc "_id")})) (<p!) (js->clj))))

(defn <deleteSeq
  "Helper to delete a sequence of documents, returning sequence of results"
  [db-name coll-name docs]
  (go
    (let [ch (async/map identity (map (partial <delete db-name coll-name) docs))
          coll (async/take (count docs) ch)]
      coll)))

(defn <deleteMany
  "Delete many documents from a MongoDB collection, given a condition, returning result in channel"
  [db-name coll-name condition]
  (go (-> (mongo-collection db-name coll-name) (.deleteMany (clj->js condition)) (<p!) js->clj)))

(defn <updateOne
  "Update one document in a MongoDB collection, given condition and options, returning result in channel"
  [db-name coll-name condition doc & {:keys [upsert] :or {upsert true}}]
  ;; NOTE: we remove the _id from the actual object, even if it did exist before
  ;; TODO: we should really only do this if the condition involves the ID
  (let [doc' (dissoc doc "_id")
        opts {:upsert upsert}
        props  {:$set (clj->js doc')}]
    (go (-> (mongo-collection db-name coll-name)
            (.updateOne (clj->js (or condition {}))
                        (clj->js props)
                        (clj->js opts))
            (<p!) js->clj))))

(defn <updateSeq
  "Helper to update a sequence of documents"
  [db-name coll-name docs & {:keys [upsert] :or {upsert true}}]
  (go
<<<<<<< HEAD
    (let [ch (async/map identity (map #(<updateOne db-name coll-name (when-let [id (get-id %)] {:_id id}) % :upsert upsert) docs))
=======
    (let [ch (async/map identity (map #(<updateOne db-name coll-name (when (get-id %) {:_id (get-id % :ensure-obj true)}) % :upsert upsert) docs))
>>>>>>> 16eafd6e
          coll (async/take (count docs) ch)]
      coll)))

(defn <init
  "Initialize the Realm connection, returning a channel with either user or nil"
  [app-id app-variant]
  (init-app app-id)
  (go
    (let [^realm/User user (<! (<login))
          _ (timbre/info "Getting user from channel: " user " with ID " (when user (.-id user)))
          ^realm/MongoDB client (.mongoClient user app-variant)]
      (timbre/info "Got MongoDB client: " client)
      (reset! REALM-MONGO-CLIENT client)
      user)))

(defn <sync-save-layer
  "Use a sync layer to save extracts from Reframe DB to MongoDB, returning the reduced Reframe DB as well as mapping from paths to IDs"
  [sync-info db-chan layer-index & {:keys [dry-run] :or {dry-run false}}]
  ;; We handle both nil layers and those that should not be saved naively
  (let [layer (nth (:layers sync-info) layer-index)]
    (if (:skip-save layer)
      db-chan
      (go
        (let [pure-path (:path layer)
              path (utils/stringify pure-path)
              pure-path-key (:path-key layer)
              path-key (some-> pure-path-key utils/stringify)
              [db id-map] (<! db-chan)
              collection (:collection layer)
              ;; We first try with the layer config, then the sync info as a whole, looking at db-save first
              db-name (or (:db-save layer) (:db layer)
                          (:db-save sync-info) (:db sync-info))
              _ (timbre/info "<sync-save-layer with layer" layer "and path" path "and path-key" path-key)
              ret
          ;; TODO: actually enhance the DB rather than just passing the same one around...
          (case (:kind layer)
            ;; TODO: we should check the global for actual changes, using our sync cache
            :single (let [_res (when-not dry-run (<! (<updateOne db-name collection (:keys layer) db)))]
                      ;; TODO: check if this single document got a [new] ID
                      [(if dry-run db (dissoc-in db path))
                       id-map])
            :many (let [path-value (get-in db path)
                        path-key path-key
                        items (if path-key (vals path-value) path-value)
                        _ (timbre/info "Got" (count items) "items for collection" collection)
                        ;; We just do the proper deletes, insertions and updates
                        diff (extract-layer-diff sync-info layer-index items)
                        insert-docs (:insert diff)
                        ;; We divide the inserts into those with ID and those without, and use different means of
                        ;; inserting them.
                        ;; NOTE: we use updates with upsert being true, so we deal properly with things looking new
                        ;; but actually being old
                        insert-docs-no-id (remove :_id insert-docs)
                        insert-docs-with-id (filter :_id insert-docs)
                        ins-result (when-not (or (empty? insert-docs-with-id) dry-run) (<! (<updateSeq db-name collection insert-docs-with-id :upsert true)))
                        _ (timbre/info "Inserted" (count insert-docs-with-id) "with IDs, with DB" db-name "and collection" collection
                                       "with result"  (js->clj ins-result))
<<<<<<< HEAD
                        ins-result' (when-not (or (empty? insert-docs-no-id) dry-run) (<! (<insertMany db-name collection insert-docs-no-id)))
                        _ (timbre/info "Inserted" (count insert-docs-no-id) "without IDs, with DB" db-name "and collection" collection
                                       "with result"  (js->clj ins-result'))
                        inserted-ids (map str (get ins-result' "insertedIds"))
                        inserted-docs' (map #(assoc %2 :_id %1) inserted-ids insert-docs-no-id)
                        ;; TODO: make sure adding IDs work even with sequences, instead of just maps
                        id-map' (if pure-path-key (into id-map (map (juxt #(vconj pure-path (get % path-key)) get-id)
                                                                    inserted-docs')) id-map)
                        ;; Mapping old docs (without ID) to new ones (with ID), and then updating items in cache
                        inserted-map (into {} (map vector insert-docs-no-id inserted-docs'))
                        new-items (when-not (empty? inserted-docs') (map (some-fn inserted-map identity) items))
                        _ (when-not (empty? inserted-docs') (update-layer-cache sync-info layer-index new-items))
                        ;; We do not try to delete documents when we skip loading
                        delete-docs (when-not (:skip-load layer) (:delete diff))
                        del-results (when-not (or dry-run (empty? delete-docs)) (<! (<deleteSeq db-name collection delete-docs)))
=======
                        delete-docs (:delete diff)
                        _ (timbre/info "Trying to delete...")
                        del-results (when-not dry-run (<! (<deleteSeq db-name collection delete-docs)))
>>>>>>> 16eafd6e
                        _ (timbre/info "Deleting" (count delete-docs) "with DB" db-name "and collection" collection
                                       "with result:" (js->clj del-results))
                        update-docs (:update diff)
                        upd-results (when-not (or dry-run (empty? update-docs)) (<! (<updateSeq db-name collection update-docs :upsert false)))
                        _ (timbre/info "Updated" (count update-docs) "with DB" db-name "and collection" collection
                                       "with result:" (js->clj upd-results))]
                    ;; TODO: updating cache to fit what we have right now
                    (timbre/info "Trying to dissoc" path "from DB")
                    [(if dry-run db (dissoc-in db path))
                     id-map'])
            (do (timbre/error "Trying to save with invalid sync layer:" layer)
                [db id-map]))]
          (timbre/info "<sync-save-layer done")
          ret)))))

(defn make-string
  "Turn a single keyword into a string and a sequence of keywords into strings"
  [k]
  (cond
    (seqable? k) (into (empty k) (map make-string k))
    (keyword? k) (name k)
    :else k))

(defn <sync-load-layer
  "Load data from MongoDB according to sync layer, adding on Reframe DB we get from channel"
  [sync-info db-chan layer-index]
  ;; We support nil layers, which are simply discarded, as are layers where :load is false
  (let [layer (nth (:layers sync-info) layer-index)]
    (if (:skip-load layer)
      db-chan
      (go
        (let [db (<! db-chan)
              collection (:collection layer)
              db-name (or (:db layer) (:db sync-info))
              path (utils/stringify (:path layer))
              path-key (utils/stringify (:path-key layer))
              _ (timbre/info "<sync-load-layer about to load layer" layer "with path" path)
              db'
              (case (:kind layer)
                :single (let [obj (<! (<findOne db-name collection (:keys layer) :fields (:fields layer)))
                              [db' cache]
                              (cond
                                (false? obj) (do (timbre/warn "<sync-load-layer could not find any" collection)
                                                 [db []])
                                ;; If we have an empty path, we replace the whole Reframe DB
                                (empty? path) [obj [obj]]
                                :else [(assoc-in db path obj) [obj]])]
                          (update-layer-cache sync-info layer-index cache)
                          db')
                :many (let [items (<! (<find db-name collection (:keys layer) :fields (:fields layer)))
                            _ (timbre/info "<sync-load-layer got" (count items) "items from collection" collection
                                           "using path key" path-key "and path" path)
                            ;; We have to fit the items into the Reframe DB, either as is, or as a map
<<<<<<< HEAD
                          path-value (if path-key (into {} (map (fn [item] [(get item path-key) item]) items))
                                         items)
                          _ (timbre/info "Keys are " (when (map? path-value) (keys path-value)))
                          db' (assoc-in db path path-value)]
                      (update-layer-cache sync-info layer-index items)
                      db')
              (do (timbre/error "Trying to load with invalid sync layer:" layer) db))]
        (timbre/info "<sync-load-layer completed")
        db'))))
=======
                            path-value (if path-key (into {} (map (fn [item] [(get item path-key) item]) items))
                                                    items)
                            _ (timbre/info "Keys are " (when (map? path-value) (keys path-value)))
                            db' (assoc-in db path path-value)]
                        (update-layer-cache sync-info layer-index items)
                        db')
                (do (timbre/error "Trying to load with invalid sync layer:" layer) db))]
          db')))))
>>>>>>> 16eafd6e

(defn <sync-save
  "Save a Reframe DB to MongoDB intelligently, returning the filtered (often empty) Reframe DB along with the enhanced DB"
  [db opts & {:keys [dry-run] :or {dry-run false}}]
  (let [ch (async/chan)
        layer-indices (range (count (:layers opts)))
        db' (utils/stringify db)]
    ;; We push both the DB to be reduced and to be enhanced to the channel
    (async/put! ch [db' {}])
    (reduce #(<sync-save-layer opts %1 %2 :dry-run dry-run) ch (reverse layer-indices))))

(defn <sync-load
  "Load a Reframe DB from MongoDB intelligently, returning the actual Reframe DB"
  [opts]
  (let [ch (async/chan)
        layer-indices (range (count (:layers opts)))]
    (async/put! ch {})
    (reduce (partial <sync-load-layer opts) ch layer-indices)))

(defn path-function
  "Get the function or structure with nested functions/structures from a path and root structure"
  [path root]
  (if (empty? path) root (recur (rest path) (aget root (first path)))))

(defn <call-function
  "Call serverless function"
  [fun-path-str & args]
  (go
    (let [fun-path (cons "functions" (string/split fun-path-str #"/"))
          _ (timbre/debug "fun-path is " fun-path)
          ^realm/App app @REALM-APP
          user (current-user)
          fun (path-function fun-path user)
          _ (timbre/debug "fun is " fun)
          prom (apply fun args)
          ret (<p! prom)]
         ret)))<|MERGE_RESOLUTION|>--- conflicted
+++ resolved
@@ -193,11 +193,7 @@
   "Helper to update a sequence of documents"
   [db-name coll-name docs & {:keys [upsert] :or {upsert true}}]
   (go
-<<<<<<< HEAD
-    (let [ch (async/map identity (map #(<updateOne db-name coll-name (when-let [id (get-id %)] {:_id id}) % :upsert upsert) docs))
-=======
-    (let [ch (async/map identity (map #(<updateOne db-name coll-name (when (get-id %) {:_id (get-id % :ensure-obj true)}) % :upsert upsert) docs))
->>>>>>> 16eafd6e
+    (let [ch (async/map identity (map #(<updateOne db-name coll-name (when-let [id (get-id %)] {:_id id :ensure-obj true}) % :upsert upsert) docs))
           coll (async/take (count docs) ch)]
       coll)))
 
@@ -255,7 +251,6 @@
                         ins-result (when-not (or (empty? insert-docs-with-id) dry-run) (<! (<updateSeq db-name collection insert-docs-with-id :upsert true)))
                         _ (timbre/info "Inserted" (count insert-docs-with-id) "with IDs, with DB" db-name "and collection" collection
                                        "with result"  (js->clj ins-result))
-<<<<<<< HEAD
                         ins-result' (when-not (or (empty? insert-docs-no-id) dry-run) (<! (<insertMany db-name collection insert-docs-no-id)))
                         _ (timbre/info "Inserted" (count insert-docs-no-id) "without IDs, with DB" db-name "and collection" collection
                                        "with result"  (js->clj ins-result'))
@@ -271,11 +266,6 @@
                         ;; We do not try to delete documents when we skip loading
                         delete-docs (when-not (:skip-load layer) (:delete diff))
                         del-results (when-not (or dry-run (empty? delete-docs)) (<! (<deleteSeq db-name collection delete-docs)))
-=======
-                        delete-docs (:delete diff)
-                        _ (timbre/info "Trying to delete...")
-                        del-results (when-not dry-run (<! (<deleteSeq db-name collection delete-docs)))
->>>>>>> 16eafd6e
                         _ (timbre/info "Deleting" (count delete-docs) "with DB" db-name "and collection" collection
                                        "with result:" (js->clj del-results))
                         update-docs (:update diff)
@@ -329,17 +319,6 @@
                             _ (timbre/info "<sync-load-layer got" (count items) "items from collection" collection
                                            "using path key" path-key "and path" path)
                             ;; We have to fit the items into the Reframe DB, either as is, or as a map
-<<<<<<< HEAD
-                          path-value (if path-key (into {} (map (fn [item] [(get item path-key) item]) items))
-                                         items)
-                          _ (timbre/info "Keys are " (when (map? path-value) (keys path-value)))
-                          db' (assoc-in db path path-value)]
-                      (update-layer-cache sync-info layer-index items)
-                      db')
-              (do (timbre/error "Trying to load with invalid sync layer:" layer) db))]
-        (timbre/info "<sync-load-layer completed")
-        db'))))
-=======
                             path-value (if path-key (into {} (map (fn [item] [(get item path-key) item]) items))
                                                     items)
                             _ (timbre/info "Keys are " (when (map? path-value) (keys path-value)))
@@ -348,7 +327,6 @@
                         db')
                 (do (timbre/error "Trying to load with invalid sync layer:" layer) db))]
           db')))))
->>>>>>> 16eafd6e
 
 (defn <sync-save
   "Save a Reframe DB to MongoDB intelligently, returning the filtered (often empty) Reframe DB along with the enhanced DB"
